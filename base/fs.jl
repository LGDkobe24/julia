## UV based file operations ##

module FS

const S_IRUSR = 0o400
const S_IWUSR = 0o200
const S_IXUSR = 0o100
const S_IRWXU = 0o700
const S_IRGRP = 0o040
const S_IWGRP = 0o020
const S_IXGRP = 0o010
const S_IRWXG = 0o070
const S_IROTH = 0o004
const S_IWOTH = 0o002
const S_IXOTH = 0o001
const S_IRWXO = 0o007

export File,
       # open,
       # close,
       write,
       unlink,
       JL_O_WRONLY,
       JL_O_RDONLY,
       JL_O_RDWR,
       JL_O_APPEND,
       JL_O_CREAT,
       JL_O_EXCL,
       JL_O_TRUNC,
       JL_O_TEMPORARY,
       JL_O_SHORT_LIVED,
       JL_O_SEQUENTIAL,
       JL_O_RANDOM,
       S_IRUSR, S_IWUSR, S_IXUSR, S_IRWXU,
       S_IRGRP, S_IWGRP, S_IXGRP, S_IRWXG,
       S_IROTH, S_IWOTH, S_IXOTH, S_IRWXO

<<<<<<< HEAD
import Base: uvtype, uvhandle, eventloop, fd, position, stat, close, write, read, readall, isopen,
=======
import Base: uvtype, uvhandle, eventloop, fd, position, stat, close, write, read, readbytes, 
>>>>>>> 042490e2
            _sizeof_uv_fs

include("file_constants.jl")

abstract AbstractFile <: IO

type File <: AbstractFile
    path::String
    open::Bool
    handle::Int32
    File(path::String) = new(path,false,-1)
    File(fd::RawFD) = new("",true,fd.fd)
end

type AsyncFile <: AbstractFile
    path::String
    open::Bool
end

isopen(f::Union(File,AsyncFile)) = f.open

uvtype(::File) = Base.UV_RAW_FD
uvhandle(file::File) = file.handle

_uv_fs_result(req) = ccall(:jl_uv_fs_result,Int32,(Ptr{Void},),req)

function open(f::File,flags::Integer,mode::Integer)
    req = c_malloc(_sizeof_uv_fs)
    ret = ccall(:uv_fs_open,Int32,(Ptr{Void},Ptr{Void},Ptr{Uint8},Int32,Int32,Ptr{Void}),
                eventloop(),req,bytestring(f.path),flags,mode,C_NULL)
    f.handle = _uv_fs_result(req)
    ccall(:uv_fs_req_cleanup,Void,(Ptr{Void},),req)
    c_free(req)
    uv_error(:open,ret==-1)
    f.open = true
    f
end
open(f::String,flags,mode) = open(File(f),flags,mode)
open(f::String,flags) = open(f,flags,0)

function close(f::File)
    if !f.open
        error("File is already closed")
    end
    err = ccall(:jl_fs_close, Int32, (Int32,), f.handle)
    uv_error("close",err != 0)
    f.handle = -1
    f.open = false
    f
end

function unlink(p::String)
    err = ccall(:jl_fs_unlink, Int32, (Ptr{Uint8},), bytestring(p))
    uv_error("unlink",err != 0)
end
function unlink(f::File)
    if isempty(f.path)
      error("No path associated with this file")
    end
    if f.open
        close(f)
    end
    unlink(f.path)
    f
end

function write(f::File, buf::Ptr{Uint8}, len::Integer, offset::Integer=-1)
    if !f.open
        error("File is not open")
    end
    err = ccall(:jl_fs_write, Int32, (Int32, Ptr{Uint8}, Csize_t, Csize_t),
                f.handle, buf, len, offset)
    uv_error("write",err == -1)
    len
end

function write(f::File, c::Uint8)
    if !f.open
        error("File is not open")
    end
    err = ccall(:jl_fs_write_byte, Int32, (Int32, Cchar), f.handle, c)
    uv_error("write",err == -1)
    1
end

function write{T}(f::File, a::Array{T})
    if isbits(T)
        write(f,pointer(a),length(a)*sizeof(eltype(a)))
    else
        invoke(write, (IO, Array), f, a)
    end
end

function truncate(f::File, n::Integer)
    req = Base.c_malloc(_sizeof_uv_fs)
    err = ccall(:uv_fs_ftruncate,Int32,(Ptr{Void},Ptr{Void},Int32,Int64,Ptr{Void}),
                eventloop(),req,f.handle,n,C_NULL)
    c_free(req)
    uv_error(err)
    f    
end

function read(f::File, ::Type{Uint8})
    if !f.open
        error("File is not open")
    end
    ret = ccall(:jl_fs_read_byte, Int32, (Int32,), f.handle)
    uv_error("read", ret == -1)
    return uint8(ret)
end

function read{T}(f::File, a::Array{T})
    if isbits(T)
        nb = length(a)*sizeof(T)
        ret = ccall(:jl_fs_read, Int32, (Int32, Ptr{Void}, Csize_t),
                    f.handle, a, nb)
        uv_error("write",ret == -1)
    else
        invoke(read, (IO, Array), s, a)
    end
    a
end

function readbytes(f::File)
    a = Array(Uint8, filesize(f) - position(f))
    read(f,a)
    a
end

const SEEK_SET = int32(0)
const SEEK_CUR = int32(1)
const SEEK_END = int32(2)

position(f::File) = ccall(:lseek,Coff_t,(Int32,Coff_t,Int32),f.handle,0,SEEK_CUR)

fd(f::File) = RawFD(f.handle)
stat(f::File) = stat(fd(f))

end<|MERGE_RESOLUTION|>--- conflicted
+++ resolved
@@ -35,11 +35,7 @@
        S_IRGRP, S_IWGRP, S_IXGRP, S_IRWXG,
        S_IROTH, S_IWOTH, S_IXOTH, S_IRWXO
 
-<<<<<<< HEAD
-import Base: uvtype, uvhandle, eventloop, fd, position, stat, close, write, read, readall, isopen,
-=======
-import Base: uvtype, uvhandle, eventloop, fd, position, stat, close, write, read, readbytes, 
->>>>>>> 042490e2
+import Base: uvtype, uvhandle, eventloop, fd, position, stat, close, write, read, readbytes, isopen,
             _sizeof_uv_fs
 
 include("file_constants.jl")
