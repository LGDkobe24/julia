macro deprecate(old,new)
    meta = Expr(:meta, :noinline)
    if isa(old,Symbol)
        oldname = Expr(:quote,old)
        newname = Expr(:quote,new)
        Expr(:toplevel,
            Expr(:export,esc(old)),
            :(function $(esc(old))(args...)
                  $meta
                  depwarn(string($oldname," is deprecated, use ",$newname," instead."),
                          $oldname)
                  $(esc(new))(args...)
              end))
    elseif isa(old,Expr) && old.head == :call
        oldcall = sprint(io->show_unquoted(io,old))
        newcall = sprint(io->show_unquoted(io,new))
        oldsym = if isa(old.args[1],Symbol)
            old.args[1]
        elseif isa(old.args[1],Expr) && old.args[1].head == :curly
            old.args[1].args[1]
        else
            error("invalid usage of @deprecate")
        end
        oldname = Expr(:quote, oldsym)
        Expr(:toplevel,
            Expr(:export,esc(oldsym)),
            :($(esc(old)) = begin
                  $meta
                  depwarn(string($oldcall," is deprecated, use ",$newcall," instead."),
                          $oldname)
                  $(esc(new))
              end))
    else
        error("invalid usage of @deprecate")
    end
end

function depwarn(msg, funcsym)
    if bool(compileropts().depwarn)
        bt = backtrace()
        caller = firstcaller(bt, funcsym)
        warn(msg, once=(caller!=C_NULL), key=caller, bt=bt)
    end
end

function firstcaller(bt::Array{Ptr{Void},1}, funcsym::Symbol)
    # Identify the calling line
    i = 1
    while i <= length(bt)
        lkup = ccall(:jl_lookup_code_address, Any, (Ptr{Void},Cint), bt[i], true)
        i += 1
        if lkup === ()
            continue
        end
        fname, file, line, fromC = lkup
        if fname == funcsym
            break
        end
    end
    if i <= length(bt)
        return bt[i]
    end
    return C_NULL
end

# 0.3 deprecations

function nfilled(X)
    depwarn("nfilled has been renamed to nnz", :nfilled)
    nnz(X)
end
export nfilled

@deprecate nonzeros(A::StridedArray) A[find(A)]
@deprecate nonzeros(B::BitArray) trues(countnz(B))
@deprecate nnz(A::StridedArray) countnz(A)

@deprecate dense  full

export Stat
const Stat = StatStruct

export CharString
const CharString = UTF32String
@deprecate UTF32String(c::Integer...) utf32(c...)
@deprecate UTF32String(s::AbstractString) utf32(s)

export Ranges
const Ranges = Range

export Range1
const Range1 = UnitRange

@deprecate clear_malloc_data() Profile.clear_malloc_data()

@deprecate set_rounding(r::RoundingMode) set_rounding(Float64,r)
@deprecate get_rounding() get_rounding(Float64)
@deprecate with_rounding(f::Function, r::RoundingMode) with_rounding(f::Function, Float64, r)

@deprecate set_bigfloat_rounding(r::RoundingMode) set_rounding(BigFloat,r)
@deprecate get_bigfloat_rounding() get_rounding(BigFloat)
@deprecate with_bigfloat_rounding(f::Function, r::RoundingMode) with_rounding(f::Function, BigFloat, r)
eval(Sys, :(@deprecate shlib_list dllist))
# Sys.shlib_ext is deprecated, renamed to Sys.dlext. Remove alias before release

@deprecate degrees2radians deg2rad
@deprecate radians2degrees rad2deg

@deprecate spzeros(m::Integer) spzeros(m, m)
@deprecate spzeros(Tv::Type, m::Integer) spzeros(Tv, m, m)

@deprecate myindexes localindexes

@deprecate setfield setfield!
@deprecate put      put!
@deprecate take     take!

@deprecate Set(a, b...) Set(Any[a, b...])
# for a bit of backwards compatibility
IntSet(xs::Integer...) = (s=IntSet(); for a in xs; push!(s,a); end; s)
Set{T<:Number}(xs::T...) = Set{T}(xs)

@deprecate normfro(A) vecnorm(A)

@deprecate convert{T}(p::Type{Ptr{T}}, a::Array) convert(p, pointer(a))

@deprecate read(from::IOBuffer, a::Array)            read!(from, a)
@deprecate read(from::IOBuffer, p::Ptr, nb::Integer) read!(from, p, nb)
@deprecate read(s::IOStream, a::Array)               read!(s, a)
@deprecate read(this::AsyncStream, a::Array)         read!(this, a)
@deprecate read(f::File, a::Array, nel)              read!(f, a, nel)
@deprecate read(f::File, a::Array)                   read!(f, a)
@deprecate read(s::IO, a::Array)                     read!(s, a)
@deprecate read(s::IO, B::BitArray)                  read!(s, B)

@deprecate nans{T}(::Type{T}, dims...)   fill(convert(T,NaN), dims)
@deprecate nans(dims...)                 fill(NaN, dims)
@deprecate nans{T}(x::AbstractArray{T})  fill(convert(T,NaN), size(x))
@deprecate infs{T}(::Type{T}, dims...)   fill(convert(T,Inf), dims)
@deprecate infs(dims...)                 fill(Inf, dims)
@deprecate infs{T}(x::AbstractArray{T})  fill(convert(T,Inf), size(x))

@deprecate bitmix(x, y::UInt)                 hash(x, y)
@deprecate bitmix(x, y::Int)                  hash(x, uint(y))
@deprecate bitmix(x, y::Union(UInt32, Int32)) convert(UInt32, hash(x, uint(y)))
@deprecate bitmix(x, y::Union(UInt64, Int64)) convert(UInt64, hash(x, hash(y)))

@deprecate readsfrom(cmd, args...)      open(cmd, "r", args...)
@deprecate writesto(cmd, args...)      open(cmd, "w", args...)

function tty_rows()
    depwarn("tty_rows() is deprecated, use tty_size() instead", :tty_rows)
    tty_size()[1]
end
function tty_cols()
    depwarn("tty_cols() is deprecated, use tty_size() instead", :tty_cols)
    tty_size()[2]
end

@deprecate pointer{T}(::Type{T}, x::UInt) convert(Ptr{T}, x)
@deprecate pointer{T}(::Type{T}, x::Ptr) convert(Ptr{T}, x)

# 0.3 discontinued functions

scale!{T<:Base.LinAlg.BlasReal}(X::Array{T}, s::Complex) = error("scale!: Cannot scale a real array by a complex value in-place.  Use scale(X::Array{Real}, s::Complex) instead.")

@deprecate which(f, args...) @which f(args...)
@deprecate rmdir rm

# 0.4 deprecations

@deprecate split(x,y,l::Integer,k::Bool) split(x,y;limit=l,keep=k)
@deprecate split(x,y,l::Integer) split(x,y;limit=l)
@deprecate split(x,y,k::Bool) split(x,y;keep=k)

@deprecate rsplit(x,y,l::Integer,k::Bool) rsplit(x,y;limit=l,keep=k)
@deprecate rsplit(x,y,l::Integer) rsplit(x,y;limit=l)
@deprecate rsplit(x,y,k::Bool) rsplit(x,y;keep=k)

export UdpSocket
const TcpSocket = TCPSocket
const UdpSocket = UDPSocket
const IpAddr = IPAddr

@deprecate isblank(c::Char) c == ' ' || c == '\t'
@deprecate isblank(s::AbstractString) all(c -> c == ' ' || c == '\t', s)

export Nothing
const Nothing = Void

export None
const None = Union()

export apply
function apply(f, args...)
    depwarn("apply(f, x) is deprecated, use `f(x...)` instead", :apply)
    return Core._apply(call, f, args...)
end

@deprecate median(v::AbstractArray; checknan::Bool=true)  median(v)
@deprecate median(v::AbstractArray, region; checknan::Bool=true)  median(v, region)
@deprecate median!(v::AbstractVector; checknan::Bool=true)  median!(v)

@deprecate Dict{K,V}(ks::AbstractArray{K}, vs::AbstractArray{V}) Dict{K,V}(zip(ks, vs))
@deprecate Dict{K,V}(ks::(K...), vs::(V...))                     Dict{K,V}(zip(ks, vs))
@deprecate Dict{K}(ks::(K...), vs::Tuple)                        Dict{K,Any}(zip(ks, vs))
@deprecate Dict{V}(ks::Tuple, vs::(V...))                        Dict{Any,V}(zip(ks, vs))
@deprecate Dict(ks, vs)                                          Dict{Any,Any}(zip(ks, vs))

@deprecate itrunc{T<:Integer}(::Type{T}, n::Integer) (n % T)

@deprecate oftype{T}(::Type{T},c)  convert(T,c)

@deprecate inf(x::FloatingPoint)  oftype(x,Inf)
@deprecate nan(x::FloatingPoint)  oftype(x,NaN)
@deprecate inf{T<:FloatingPoint}(::Type{T})  convert(T,Inf)
@deprecate nan{T<:FloatingPoint}(::Type{T})  convert(T,NaN)

export String
const String = AbstractString

export Uint, Uint8, Uint16, Uint32, Uint64, Uint128
const Uint = UInt
const Uint8 = UInt8
const Uint16 = UInt16
const Uint32 = UInt32
const Uint64 = UInt64
const Uint128 = UInt128

@deprecate zero{T}(::Type{Ptr{T}}) Ptr{T}(0)
@deprecate zero{T}(x::Ptr{T})      Ptr{T}(0)
@deprecate one{T}(::Type{Ptr{T}})  Ptr{T}(1)
@deprecate one{T}(x::Ptr{T})       Ptr{T}(1)

@deprecate rand!(r::Range, A::AbstractArray) rand!(A, r)
@deprecate rand!(mt::MersenneTwister, r::Range, A::AbstractArray) rand!(mt, A, r)

@deprecate itrunc(x)              trunc(Integer,x)
@deprecate itrunc{T<:Integer}(::Type{T},x::Real) trunc(T,x)
@deprecate iceil(x)               ceil(Integer,x)
@deprecate iceil{T}(::Type{T},x)  ceil(T,x)
@deprecate ifloor(x)              floor(Integer,x)
@deprecate ifloor{T}(::Type{T},x) floor(T,x)
@deprecate iround(x)              round(Integer,x)
@deprecate iround{T}(::Type{T},x) round(T,x)

export Base64Pipe, base64
const Base64Pipe = Base64EncodePipe
const base64 = base64encode

@deprecate prevind(a::Any, i::Integer)   i-1
@deprecate nextind(a::Any, i::Integer)   i+1

@deprecate givens{T}(f::T, g::T, i1::Integer, i2::Integer, cols::Integer)   givens(f, g, i1, i2)

@deprecate squeeze(X, dims) squeeze(X, tuple(dims...))

@deprecate sizehint(A, n) sizehint!(A, n)

@deprecate randbool!                               rand!
@deprecate randbool()                              rand(Bool)
@deprecate randbool(r::AbstractRNG)                rand(r, Bool)
@deprecate randbool(dims::Dims)                    bitrand(dims)
@deprecate randbool(dims::Int...)                  bitrand(dims)
@deprecate randbool(r::AbstractRNG, dims::Dims)    bitrand(r, dims)
@deprecate randbool(r::AbstractRNG, dims::Int...)  bitrand(r, dims)

<<<<<<< HEAD
@deprecate which(f, t::(Type...))  methods(f, t)[1]
=======
@deprecate beginswith startswith
>>>>>>> 81cbec83
<|MERGE_RESOLUTION|>--- conflicted
+++ resolved
@@ -265,8 +265,6 @@
 @deprecate randbool(r::AbstractRNG, dims::Dims)    bitrand(r, dims)
 @deprecate randbool(r::AbstractRNG, dims::Int...)  bitrand(r, dims)
 
-<<<<<<< HEAD
 @deprecate which(f, t::(Type...))  methods(f, t)[1]
-=======
-@deprecate beginswith startswith
->>>>>>> 81cbec83
+
+@deprecate beginswith startswith