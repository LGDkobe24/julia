type Complex[`T] < Scalar
    re::T
    im::T
end

function print(c::Complex)
    print(re(c))
    i = im(c)
    if sign(i) == -1
        i = -i
        print(" - ")
    else
        print(" + ")
    end
    print(i)
    print("i")
end

complex(re::`T, im::`T) = new(Complex[T], re, im)

re(z::Complex) = z.re
im(z::Complex) = z.im

conj(z::Complex) = complex(z.re,-z.im)
norm(z::Complex) = z.re*z.re + z.im*z.im
abs(z::Complex) = sqrt(norm(z))
inv(z::Complex) = conj(z)/norm(z)

(-)(z::Complex) = complex(-z.re, -z.im)

(/)(z::Complex, x::Real) = complex(z.re/x, z.im/x)

(+)(z::Complex[`T1], w::Complex[`T2]) = complex(z.re + w.re, z.im + w.im)
(-)(z::Complex[`T1], w::Complex[`T2]) = complex(z.re - w.re, z.im - w.im)
(*)(z::Complex[`T1], w::Complex[`T2]) = complex(z.re*w.re - z.im*w.im,
                                                z.re*w.im + z.im*w.re)
(/)(z::Complex[`T1], w::Complex[`T2]) = z*inv(w)

<<<<<<< HEAD
conversion x::Real-->Complex[`T]
    return complex(convert(x,T),0)
=======
==(z::Complex[`T1], w::Complex[`T2]) = (z.re == w.re && z.im == w.im)

conversion x::Real-->Complex
    return complex(x,0)
>>>>>>> 2d37d1c5
end<|MERGE_RESOLUTION|>--- conflicted
+++ resolved
@@ -36,13 +36,12 @@
                                                 z.re*w.im + z.im*w.re)
 (/)(z::Complex[`T1], w::Complex[`T2]) = z*inv(w)
 
-<<<<<<< HEAD
+==(z::Complex[`T1], w::Complex[`T2]) = (z.re == w.re && z.im == w.im)
+
 conversion x::Real-->Complex[`T]
     return complex(convert(x,T),0)
-=======
-==(z::Complex[`T1], w::Complex[`T2]) = (z.re == w.re && z.im == w.im)
+end
 
-conversion x::Real-->Complex
+conversion x::`T-->Complex[`T]
     return complex(x,0)
->>>>>>> 2d37d1c5
 end